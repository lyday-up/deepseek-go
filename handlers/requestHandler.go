--- conflicted
+++ resolved
@@ -26,11 +26,7 @@
 		return nil, fmt.Errorf("error getting timeout: %w", err)
 	}
 	client := &http.Client{
-<<<<<<< HEAD
-		Timeout: 240 * time.Second,
-=======
-		Timeout: timeout,
->>>>>>> 241e148f
+     Timeout: timeout,
 	}
 
 	resp, err := client.Do(req)
